# Honeywell/Ademco Vista ECP ESPHome custom component and library

This is an implementation of an ESPHOME custom component and ESP Library to interface directly to a Safewatch/Honeywell/Ademco Vista 15/20 alarm system using the ECP interface and very inexpensive ESP8266/ESP32 modules .  The ECP library code is based on the arduino source code from Mark Kimsal's repository located at  https://github.com/TANC-security/keypad-firmware.  It has been  completely rewritten as a class and adapted to work on the ESP8266/ESP32 platform using interrupt driven communications and pulse timing. A custom modified version of Peter Lerup's ESPsoftwareserial library (https://github.com/plerup/espsoftwareserial) was also used for the serial communications to work more efficiently within the tight timing of the ESP8266 interrupt window. 

To compensate for the limitations of the minimal zone data sent by the panel, a time to live (TTL) attribute for each faulted zone was used.  The panel only sends fault messages when a zone is faulted or alarmed and does not send data when the zone is restored, therefore the TTL timer is used to reset a zone after a preset duration once it stops receiving those fault/alarm messages for that zone.  You can tweak the TTL setting in the YAML.  The default timer is set to 30 seconds.  I've also added persistent storage and recovery for zone status in the event of a power failure or reboot of the ESP.  The system will use persistent storage to recover the last known status of the zone on restart.

From documented info, it seems that some panels send an F2 command with extra system details but the panel I have here (Vista 20P version 3.xx ADT version) does not.  Only the F7 is available for zone and system status in my case but this is good enough for this purpose. 

As far as writing on the bus and the request to send pulsing sequence, most documentation only discusses keypad traffic and this only uses the the 3rd pulse.  In actuality the pulses are used as noted below depending on the device type requesting to send:
```
Panel pulse 1. Addresses 1-7, expander board (07), etc
Panel pulse 2. Addresses 8-15 - zone expanders, relay modules
Panel pulse 3. Addresses 16-23 - keypads
```
For example, a zone expander that has the address 07, will send it's address on the first pulse only and will send nothing for the 2nd and 3rd pulse.  A keypad with address 16, will send a 1 bit pulse for pulse1 and pulse2 and then it's encoded address on pulse 3. This info was determined from analysis using a zone expander board and Pulseview to monitor the bus. 

If you are not familiar with ESPHome , I suggest you read up on this application at https://esphome.io and home assistant at https://www.home-assistant.io/.   The library class itself can be used outside of the esphome and home assistant systems.  Just use the code as is without the vistalalarm.yaml and vistaalarm.h files and call it's functions within your own application.  

To use this software you simply place the vistaAlarm.yaml file in your main esphome directory, then copy the *.h and *.cpp files from the vistaEcpInterface directory to a similarly named subdirectory (case sensitive) in your esphome main directory and then compile the yaml as usual. The directory name is in the "includes:" option of the yaml.

##### Notes: 
* If you use the zone expanders and/or LRR functions, you might need to clear CHECK messages for the LRR and expanded zones from the panel on boot or restart by entering your access code followed by 1 twice. eg 12341 12341 where 1234 is your access code.

The yaml attributes should be fairly self explanatory for customization. The yaml example also shows how to setup named zones. 


## Features:

* Full zone expander emulation (4219/4229) which will give you  an additional 8 zones to the system per emulated expander plus associated relay outputs. Currently the library will provide emulation for 2 boards for a total of 16 additionals zones. You can even use free pins on the chip as triggers for those zones as well. 

* Relay module emulation. (4204). The system can support 4 module addresses for a total of 16 relay channels. 

* Long Range Radio (LRR) emulation (or monitoring) statuses for more detailed status messages

* Zone status - Open, Busy, Alarmed and Closed with named zones

* Arm, disarm or send any sequence of commands to the panel

* Status indicators - fire, alarm, trouble, armed stay, armed away, instant armed, armed night,  ready, AC status, bypass status, chime status,battery status, check status, zone and relay channel status fields.


* Optional ability to monitor other devices on the bus such as keypads, other expanders, relay boards, RF devices, etc. This requires the #define MONITORTX to be uncommented in vista.h as well as the addition of two resistors (R4 and R5) to the circuit as shown in the schematic.   This adds another serial interrupt routine that captures and decodes all data on the green tx line.  If enabled this data will be used to update zone statuses for external modules.

The following services are published to home assistant for use in various scripts. 

	alarm_disarm: Disarms the alarm with the user code provided, or the code specified in the configuration.
	alarm_arm_home: Arms the alarm in home mode.
	alarm_arm_away: Arms the alarm in away mode.
	alarm_arm_night: Arms the alarm in night mode (no entry delay).
	alarm_trigger_panic: Trigger a panic alarm.
        alarm_trigger_fire: Trigger a fire alarm.
	alarm_keypress: Sends a string of characters to the alarm system. 

## Example in Home Assistant

![Image of HASS example](https://github.com/Dilbert66/esphome-vistaECP/blob/master/vista-ha.png)

The returned statuses for Home Assistant are: armed_away, armed_home, armed_night, pending, disarmed,triggered and unavailable.  

Sample Home Assistant Template Alarm Control Panel configuration with simple services (defaults to partition 1):

```
alarm_control_panel:
  - platform: template
    panels:
      safe_alarm_panel:
        name: "Alarm Panel"
        value_template: "{{states('sensor.vistaalarm_system_status')}}"
        code_arm_required: false
        
        arm_away:
          - service: esphome.vistaalarm_alarm_arm_away
                  
        arm_home:
          - service: esphome.vistaalarm_alarm_arm_home
          
        arm_night:
          - service: esphome.vistaalarm_alarm_arm_night
            data_template:
              code: '{{code}}' #if you didnt set it in the yaml, then send the code here
          
        disarm:
          - service: esphome.vistaalarm_alarm_disarm
            data_template:
              code: '{{code}}'                    
```


## Services

- Basic alarm services. These services default to partition 1:

	- "alarm_disarm", Parameter: "code" (access code)
	- "alarm_arm_home" 
	- "alarm_arm_night", Parameter: "code" (access code)
	- "alarm_arm_away"
	- "alarm_trigger_panic"
	- "alarm_trigger_fire"


- Intermediate command service. Use this service if you need more versatility such as setting alarm states on any partition:

	- "set_alarm_state",  Parameters: "partition","state","code"  where partition is the partition number from 1 to 8, state is one of "D" (disarm), "A" (arm_away), "S" (arm_home), "N" (arm_night), "P" (panic) or "F" (fire) and "code" is your panel access code (can be empty for arming, panic and fire cmds )

- Generic command service. Use this service for more complex control:

	- "alarm_keypress",  Parameter: "keys" where keys can be any sequence of keys accepted by your panel. For example to arm in night mode you set keys to be "xxxx33" where xxxx is your access code. 
    
    - "set_zone_fault",Parameters: "zone","fault" where zone is a zone from 9 - 48 and fault is 0 or 1 (0=ok, 1=open)
       The zone number will depend on what your expander address is set to.


## Wiring


![image](https://user-images.githubusercontent.com/7193213/121611480-53e4be80-ca26-11eb-8bbd-ab9211456075.png)


## Wiring Notes
<<<<<<< HEAD
* None of the components are critical.  Any small optocoupler should be fine for U2.  You can also vary the resistor values but keep the ratio similar for the voltage dividers R2/R3 and (optional) R4/R5.  R1 should not be set below 220 ohm.  As noted, if you don't intend to use the MONITORTX function, you don't need R4/R5.  You should also be able to power via USB but I recommend using a power source that can provide at least 400ma. For external power I recommend an adjustable LM2596 or MP1584EN buck converter module to convert the 13.6volts to 5v or 3.3 volt.
=======
* None of the components are critical.  Any small optocoupler should be fine for U2.  You can also vary the resistor values but keep the ratio similar for the voltage dividers R2/R3 and (optional) R4/R5.  R1 should not be set below 220 ohm.  As noted, if you don't intend to use the MONITORTX function, you don't need R4/R5.  You should also be able to power via USB but I recommend using a power source that can provide at least 400ma. For external power I recommend an adjustable LM2596 or MP1584EN buck converter module to convert the 12volts to 5v or 3.3 volt. If you find that you are getting inconsistent reads for commands and modules you can change the 33k/10k ratio to increase the voltage at the esp pins by either reducing the 33k or increasing the 10k values by a few K for both panel read lines.
>>>>>>> 8611d68b


## OTA updates
In order to make OTA updates, connection switch in frontend should be switched to OFF since the  ECP library is using interrupts.

## MQTT with HomeAssistant
If your preference is to use MQTT instead of ESPHOME, you can use the Arduino sketch from the MQTT-Example directory. It supports pretty much all functions of the ESPHOME implementation.  To use, edit the configuration items at the top of the file for your setup then simply put the ino and all *.h and *.cpp vista library files in the same sketch directory and compile.  Read the comments within the sketch for more details.   The sketch also supports ArduinoOTA (https://www.arduino.cc/reference/en/libraries/arduinoota/) that will enable you to update the code via wifi once the initial upload is done.  

## Custom Alarm Panel Card

I've added a sample lovelace alarm-panel card copied from the repository at https://github.com/GalaxyGateway/HA-Cards. I've customized it to work with this ESP library's services.   I've also added two new text fields that will be used by the card to display the panel prompts the same way a real keypad does. To configure the card, just place the alarm-panel-card.js file into the /config/www directory of your homeassistant installation and add a new resource in your lovelace configuration pointing to /local/alarm-panel-card.js.  You can then configure the card as shown below. Just substitute your service name to your application.

```
type: 'custom:alarm-keypad-card'
title: Vista_ESPHOME
unique_id: vista1
disp_line1: sensor.vistaalarm_line1
disp_line2: sensor.vistaalarm_line2
scale: 1
service_type: esphome
service: vistaalarm_alarm_keypress
status_A: AWAY
status_B: STAY
status_C: READY
status_D: BYPASS
status_E: TROUBLE
status_F: ''
status_G: ''
status_H: ''
sensor_A: binary_sensor.vistaalarm_away
sensor_B: binary_sensor.vistaalarm_stay
sensor_C: binary_sensor.vistaalarm_ready
sensor_D: binary_sensor.vistaalarm_bypass
sensor_E: binary_sensor.vistaalarm_trouble
button_A: STAY
button_B: AWAY
button_C: DISARM
button_D: BYPASS
button_F: <
button_G: '>'
button_E: ' '
button_H: ' '
cmd_A:
  keys: '12343'
cmd_B:
  keys: '12342'
cmd_C:
  keys: '12341'
cmd_D:
  keys: '12346#'
cmd_E:
  keys: ''
cmd_H:
  keys: ''
cmd_F:
  keys: <
cmd_G:
  keys: '>'
key_0:
  keys: '0'
key_1:
  keys: '1'
key_2:
  keys: '2'
key_3:
  keys: '3'
key_4:
  keys: '4'
key_5:
  keys: '5'
key_6:
  keys: '6'
key_7:
  keys: '7'
key_8:
  keys: '8'
key_9:
  keys: '9'
key_star:
  keys: '*'
key_pound:
  keys: '#'
key_right:
  keys: '>'
key_left:
  keys: <
beep: sensor.vistaalarm_beeps
view_pad: true
view_display: true
view_status: true
view_status_2: true
view_bottom: true


 
type: 'custom:alarm-keypad-card'
title: Vista_MQTT
unique_id: vista2
disp_line1: sensor.displayline1
disp_line2: sensor.displayline2
scale: 1
service_type: mqtt
service: publish
status_A: AWAY
status_B: STAY
status_C: READY
status_E: BYPASS
status_D: TROUBLE
status_F: ''
status_G: ''
status_H: ''
sensor_A: sensor.vistaaway
sensor_B: sensor.vistastay
sensor_C: sensor.vistaready
sensor_E: sensor.vistabypass
sensor_D: sensor.vistatrouble
button_A: STAY
button_B: AWAY
button_C: DISARM
button_D: BYPASS
cmd_A:
  topic: vista/Set/Cmd
  payload: '!12343'
cmd_B:
  topic: vista/Set/Cmd
  payload: '!12342'
cmd_C:
  topic: vista/Set/Cmd
  payload: '!12341'
cmd_D:
  topic: vista/Set/Cmd
  payload: '!12346#'
key_0:
  topic: vista/Set/Cmd
  payload: '!0'
key_1:
  topic: vista/Set/Cmd
  payload: '!1'
key_2:
  topic: vista/Set/Cmd
  payload: '!2'
key_3:
  topic: vista/Set/Cmd
  payload: '!3'
key_4:
  topic: vista/Set/Cmd
  payload: '!4'
key_5:
  topic: vista/Set/Cmd
  payload: '!5'
key_6:
  topic: vista/Set/Cmd
  payload: '!6'
key_7:
  topic: vista/Set/Cmd
  payload: '!7'
key_8:
  topic: vista/Set/Cmd
  payload: '!8'
key_9:
  topic: vista/Set/Cmd
  payload: '!9'
key_star:
  topic: vista/Set/Cmd
  payload: '!*'
key_pound:
  topic: vista/Set/Cmd
  payload: '!#'
view_pad: true
view_display: true
view_status: true
view_status_2: true
view_bottom: false
beep: sensor.vistabeeps

```
![image](https://user-images.githubusercontent.com/7193213/117702822-052dd580-b197-11eb-90a8-9232d6561ecf.png)



### sample sensor configuration for card using mqtt
```

sensor:

  - platform: mqtt
    state_topic: "vista/Get/DisplayLine/1"
    name: "DisplayLine1"

  - platform: mqtt
    state_topic: "vista/Get/DisplayLine/2"
    name: "DisplayLine2"

  - platform: mqtt
    state_topic: "vista/Get/Status/AWAY"
    name: "vistaaway"
    
  - platform: mqtt
    state_topic: "vista/Get/Status/STAY"
    name: "vistastay"
  
  - platform: mqtt
    state_topic: "vista/Get/Status/READY"
    name: "vistaready"

  - platform: mqtt
    state_topic: "vista/Get/Status/TROUBLE"
    name: "vistatrouble"

  - platform: mqtt
    state_topic: "vista/Get/Status/BYPASS"
    name: "vistabypass"
    
  - platform: mqtt
    state_topic: "vista/Get/Status/CHIME"
    name: "vistachime"    

```

## References 
You can checkout the links below for further reading and other implementation examples. Some portions of the code in the repositories below was used in creating the library.
* https://github.com/TANC-security/keypad-firmware
* https://github.com/cweemin/espAdemcoECP
* https://github.com/TomVickers/Arduino2keypad/

This project is licensed under the Lesser General Public License version 2.1, or (at your option) any later version as per it's use of other libraries and code. Please see COPYING.LESSER for more informatio


<|MERGE_RESOLUTION|>--- conflicted
+++ resolved
@@ -117,11 +117,9 @@
 
 
 ## Wiring Notes
-<<<<<<< HEAD
-* None of the components are critical.  Any small optocoupler should be fine for U2.  You can also vary the resistor values but keep the ratio similar for the voltage dividers R2/R3 and (optional) R4/R5.  R1 should not be set below 220 ohm.  As noted, if you don't intend to use the MONITORTX function, you don't need R4/R5.  You should also be able to power via USB but I recommend using a power source that can provide at least 400ma. For external power I recommend an adjustable LM2596 or MP1584EN buck converter module to convert the 13.6volts to 5v or 3.3 volt.
-=======
+
 * None of the components are critical.  Any small optocoupler should be fine for U2.  You can also vary the resistor values but keep the ratio similar for the voltage dividers R2/R3 and (optional) R4/R5.  R1 should not be set below 220 ohm.  As noted, if you don't intend to use the MONITORTX function, you don't need R4/R5.  You should also be able to power via USB but I recommend using a power source that can provide at least 400ma. For external power I recommend an adjustable LM2596 or MP1584EN buck converter module to convert the 12volts to 5v or 3.3 volt. If you find that you are getting inconsistent reads for commands and modules you can change the 33k/10k ratio to increase the voltage at the esp pins by either reducing the 33k or increasing the 10k values by a few K for both panel read lines.
->>>>>>> 8611d68b
+
 
 
 ## OTA updates
