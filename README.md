--- conflicted
+++ resolved
@@ -37,11 +37,8 @@
 
 * Status indicators - fire, alarm, trouble, armed stay, armed away, instant armed, armed night,  ready, AC status, bypass status, chime status,battery status, check status, zone and relay channel status fields.
 
-<<<<<<< HEAD
-* Optional ability to monitor other devices on the bus such as keypads, other expanders, relay boards, RF devices, etc. This requires the #define MONITORTX to be uncommented in vista.h as well as the addition of two resistors (R4 and R5) to the circuit as shown in the schematic.   This adds another serial interupt routine that captures and decodes all data on the green tx line. This data is used to update expander zones statuse for open/close;
-=======
+
 * Optional ability to monitor other devices on the bus such as keypads, other expanders, relay boards, RF devices, etc. This requires the #define MONITORTX to be uncommented in vista.h as well as the addition of two resistors (R4 and R5) to the circuit as shown in the schematic.   This adds another serial interrupt routine that captures and decodes all data on the green tx line.  If enabled this data will be used to update zone statuses for external modules.
->>>>>>> 30434347
 
 The following services are published to home assistant for use in various scripts. 
 
