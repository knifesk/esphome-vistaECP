/*
 *  HomeAssistant MQTT (esp8266)
 *
 *  Processes the security system status and allows for control using Home Assistant via MQTT.
 *
 *  Home Assistant: https://www.home-assistant.io
 *  Mosquitto MQTT broker: https://mosquitto.org
 *
 *  Usage:
 *    1. Set the WiFi SSID and password in the sketch.
 *    2. Set the security system access code to permit disarming through Home Assistant.
 *    3. Set the MQTT server address in the sketch.
 *    4. Copy the example configuration to Home Assistant's configuration.yaml and customize.
 *    5. Upload the sketch.
 *    6. Restart Home Assistant.
 *    
# https://www.home-assistant.io/components/alarm_control_panel.mqtt/
alarm_control_panel:
  - platform: mqtt
    name: "Vista security panel"
    state_topic: "vista/Get/SystemStatus"
    availability_topic: "vista/Status"
    command_topic: "vista/Set/Cmd"
    payload_disarm: "D"
    payload_arm_home: "S"
    payload_arm_away: "A"
    payload_arm_night: "N"
 
# https://www.home-assistant.io/components/sensor.mqtt/
sensor:
  - platform: mqtt
    name: "Vista panel"
    state_topic: "vista/Get/SystemMessage"
    availability_topic: "vista/Status"
    icon: "mdi:shield"
 # https://www.home-assistant.io/components/binary_sensor.mqtt/
binary_sensor:
  - platform: mqtt
    name: "Security Trouble"
    state_topic: "vista/Get/Status/TROUBLE"
    device_class: "problem"
    payload_on: "1"
    payload_off: "0"
  - platform: mqtt
    name: "Smoke Alarm 1"
    state_topic: "vista/Get/Status/FIRE"
    device_class: "smoke"
    payload_on: "1"
    payload_off: "0"
    
text_sensor:    
  - platform: mqtt
    name: "Zone 1"
    state_topic: "vista/Get/Zone/1"
  - platform: mqtt
    name: "Zone 2"
    state_topic: "vista/Get/Zone/2"
  - platform: mqtt
    name: "Zone 3"
    state_topic: "vista/Get/Zone/3"



  Command Topic:   "vista/Set/Cmd"
 *  The commands to set the :alarm state are as follows:
 *    disarm: "Dxxxx" where xxxx is the disarm access code
 *    arm stay: "S"
 *    arm away: "A"
 *    arm night: "N"
 *    panel command string: !yyyyyy where yyyyyy can be any valid panel command keys.
 *    
 *  System status states published in /vista/Get/SystemStatus
 *  
 *    Disarmed: "disarmed"
 *    Arm stay: "armed_home"
 *    Arm away: "armed_away"
 *    Arm night: "armed_night"
 *    Exit delay in progress: "pending"
 *    Alarm tripped: "triggered"
 *
 *  The trouble state is published as an integer in the configured mqttTroubleTopic: /vista/Get/Status/TROUBLE
 *    Trouble: "1"
 *    Trouble restored: "0"
 *
 *  Zone states are published as an integer in a separate topic per zone with the configured mqttZoneTopic:
 *  
 *    "OPEN","CLOSED","BYPAS","ALARM"
 *
 *  Fire states are published in the mqttStatusTopic vista/Get/Status/FIRE

 *    Fire alarm: "1"
 *    Fire alarm restored: "0"
 *    
 * To use the display line topics in the Alarm panel, setup the sensor as below and you can then access it using
 * sensor.displayline1 and sensor.displayline2
 * 
 * sensor:                                                                       
                                            
  - platform: mqtt
    state_topic: "vista/Get/DisplayLine/1"
    name: "DisplayLine1"
           
  - platform: mqtt                                                        
    state_topic: "vista/Get/DisplayLine/2"
    name: "DisplayLine2" 
 */
#include <string>
#include <ESP8266WiFi.h>
#include <ESP8266mDNS.h>
#include <PubSubClient.h>
#include <WiFiUdp.h>
#include <ArduinoOTA.h>
#include  "vista.h"



//************** Start of user onfiguration  *******************
#define MAX_ZONES 32
#define LED 2 //Define blinking LED pin

//zone timeout before resets to closed
#define TTL 30000

//set to true if you want to emulate a long range radio . leave at false if you already have one on the system
#define LRRSUPERVISOR true 
/*
  # module addresses:
  # 07  4220 zone expander  zones 9-16
  # 08 4229 zone expander zones 17-24
  # 09 4229 zone expander zones 25-32
  # 10 4229 zone expander zones 33-40
  # 11 4229 zone expander zones 41 48
  
  # 12 4204 relay module  
  # 13 4204 relay module
  # 14 4204 relay module
  # 15 4204 relay module
  */
//if you wish to emulate a zone expander to add zones, set to the address you want to assign to the emulated board
#define ZONEEXPANDER1 0
#define ZONEEXPANDER2 0
#define ZONEEXPANDER3 0
#define ZONEEXPANDER4 0

#define RELAYEXPANDER1 0
#define RELAYEXPANDER2 0
#define RELAYEXPANDER3 0
#define RELAYEXPANDER4 0

// Settings
const char* wifiSSID = ""; //name of wifi access point to connect to
const char* wifiPassword = "";
const char* accessCode = "1234";  // An access code is required to arm (unless quick arm is enabled)
const char* mqttServer = "";    // MQTT server domain name or IP address
const char* otaAccessCode="1234";
const int mqttPort = 1883;      // MQTT server port
const char* mqttUsername = "";  // Optional, leave blank if not required
const char* mqttPassword = "";  // Optional, leave blank if not required

// MQTT topics - match to Home Assistant's configuration.yaml
const char* mqttClientName = "vistaECPInterface";
const char* mqttZoneTopic = "vista/Get/Zone";            // Sends zone status per zone: vista/Get/Zone1 ... vista/Get/Zone64
<<<<<<< HEAD
const char* mqttRFTopic = "vista/Get/RF";            // Sends rf data per serial: vista/Get/RF/Serial
=======
const char* mqttRelayTopic = "vista/Get/Relay";            // Sends zone status per zone: vista/Get/Zone1 ... vista/Get/Zone64
>>>>>>> a2024b8e
const char* mqttFireTopic = "vista/Get/Fire";            // Sends fire status per partition: vista/Get/Fire1 ... vista/Get/Fire8
const char* mqttTroubleTopic = "vista/Get/Trouble";      // Sends trouble status
const char* mqttSystemStatusTopic = "vista/Get/SystemStatus";            // Sends online/offline status
const char* mqttStatusTopic = "vista/Get/Status";            // Sends online/offline status
const char* mqttLrrTopic = "vista/Get/LrrMessage";      // send lrr messages
const char* mqttBeepTopic = "vista/Get/Beeps";      // send beep counts
const char* mqttLineTopic = "vista/Get/DisplayLine";      // send lrr messages
const char* mqttBirthMessage = "online";
const char* mqttLwtMessage = "offline";
const char* mqttCmdSubscribeTopic = "vista/Set/Cmd";            // Receives messages to write to the panel
const char* mqttKeypadSubscribeTopic = "vista/Set/Keypad";            // Receives messages to write to the panel
const char* mqttFaultOnSubscribeTopic = "vista/Set/Fault/On";            // Receives messages to write to the panel
const char* mqttFaultOffSubscribeTopic = "vista/Set/Fault/Off";            // Receives messages to write to the panel

  const char* const FAULT="FAULT"; //change these to suit your panel language 
  const char* const BYPAS="BYPAS";
  const char* const ALARM="ALARM";
  const char* const FIRE="FIRE";
  const char* const CHECK="CHECK";
  const char* const KLOSED="CLOSED";
  const char* const OPEN="OPEN";
  const char* const ARMED="ARMED";

const char* STATUS_PENDING = "pending";
const char* STATUS_ARMED = "armed_away";
const char* STATUS_STAY = "armed_stay";
const char* STATUS_NIGHT = "armed_night";
const char* STATUS_OFF = "disarmed";
const char* STATUS_ONLINE = "online";
const char* STATUS_OFFLINE = "offline";
const char* STATUS_TRIGGERED = "triggered";
const char* STATUS_READY = "ready";
const char* STATUS_NOT_READY = "unavailable"; //ha alarm panel likes to see "unavailable" instead of not_ready when the system can't be armed
const char* MSG_ZONE_BYPASS = "zone_bypass_entered";
const char* MSG_ARMED_BYPASS = "armed_custom_bypass";
const char* MSG_NO_ENTRY_DELAY = "no_entry_delay";
const char* MSG_NONE = "no_messages";
enum sysState {soffline,sarmedaway,sarmedstay,sbypass,sac,schime,sbat,scheck,scanceled,sarmednight,sdisarmed,striggered,sunavailable,strouble,salarm,sfire,sinstant,sready};

// Configures the ECP bus interface with the specified pins 
#define RX_PIN D1   //esp8266: D1, D2, D8 (GPIO 5, 4)
#define TX_PIN D2

//keypad address
#define KP_ADDR 16  
#define MONITOR_PIN D5 // pin used to monitor the green TX line . See wiring diagram
#define DEBUG 1

//***************** end of user configuration *******************



// Initialize components
Stream *OutputStream = &Serial;
Vista vista(RX_PIN, TX_PIN, KP_ADDR, OutputStream,MONITOR_PIN);

WiFiClient wifiClient;
//PubSubClient mqtt(mqttServer, mqttPort, wifiClient);
PubSubClient client(wifiClient);

char rf_serial_char[8];

unsigned long mqttPreviousTime;
enum zoneState {zopen,zclosed,zbypass,zalarm,zfire,ztrouble};

 
 sysState currentSystemState,previousSystemState;
 
    uint8_t zone;
    bool sent,vh;
    char p1[18];
    char p2[18];
    char msg[50];
    std::string lastp1;
    std::string lastp2;
    int lastbeeps;
    unsigned long ledTime;
    int lastLedState;

    
    //add zone ttl array.  zone, last seen (millis)
    struct {
        unsigned long time;
        zoneState state;
    } zones[MAX_ZONES+1];
    
     
    struct alarmStatus {
        unsigned long time;
        bool state;
        uint8_t zone;
        char prompt[17];
    } ;
    
   struct {
        unsigned long time;
        bool state;
        uint8_t zone;
        char p1[17];
        char p2[17];
    } systemPrompt;
    
  struct lrrType {
  int code;
  uint8_t qual;
  uint8_t zone;
  uint8_t user;
  uint8_t partition;
};

struct lightStates {
    bool away;
    bool stay;
    bool night;
    bool instant;
    bool bypass;
    bool ready;
    bool ac;
    bool chime;
    bool bat;
    bool alarm;
    bool check;
    bool fire;
    bool canceled;
    bool trouble;
} ;
     
     lightStates currentLightState,previousLightState;
    enum lrrtype {user_t,zone_t};
    
    std::string previousMsg;
    
    alarmStatus fireStatus,panicStatus;
    lrrType lrr,previousLrr;
    unsigned long asteriskTime,sendWaitTime;
    bool firstRun;


    
void setup() {
  Serial.begin(115200);
  Serial.println();
  firstRun=true;
  pinMode(LED_BUILTIN, OUTPUT);    // LED pin as output.
  vista.setKpAddr(KP_ADDR);
  WiFi.mode(WIFI_STA);
  WiFi.begin(wifiSSID, wifiPassword);
  //while (WiFi.status() != WL_CONNECTED) delay(500);
  while (WiFi.waitForConnectResult() != WL_CONNECTED) {
    Serial.println("Connection Failed! Rebooting...");
    delay(500);
    ESP.restart();
  }
  // Port defaults to 8266
  ArduinoOTA.setPort(8266);

  // Hostname defaults to esp8266-[ChipID]
  ArduinoOTA.setHostname(mqttClientName);

  // No authentication by default
  ArduinoOTA.setPassword(otaAccessCode);

  ArduinoOTA.onStart([]() {
    Serial.println("Start");
  });
  ArduinoOTA.onEnd([]() {
    Serial.println("\nEnd");
  });
  ArduinoOTA.onProgress([](unsigned int progress, unsigned int total) {
    Serial.printf("Progress: %u%%\r", (progress / (total / 100)));
  });
  ArduinoOTA.onError([](ota_error_t error) {
    Serial.printf("Error[%u]: ", error);
    if (error == OTA_AUTH_ERROR) Serial.println("Auth Failed");
    else if (error == OTA_BEGIN_ERROR) Serial.println("Begin Failed");
    else if (error == OTA_CONNECT_ERROR) Serial.println("Connect Failed");
    else if (error == OTA_RECEIVE_ERROR) Serial.println("Receive Failed");
    else if (error == OTA_END_ERROR) Serial.println("End Failed");
  });
  ArduinoOTA.begin();
  Serial.println("Ready");
  Serial.print("IP address: ");
  Serial.println(WiFi.localIP());
  
  
  
//mqtt(mqttServer, mqttPort, wifiClient);

 client.setServer(mqttServer,mqttPort);
 client.setCallback(mqttCallback);
 mqttPublish(mqttStatusTopic, mqttLwtMessage);
  vista.begin();
     vista.lrrSupervisor=LRRSUPERVISOR; //if we don't have a monitoring lrr supervisor we emulate one if set to true
     //set addresses of expander emulators
     vista.zoneExpanders[0].expansionAddr=ZONEEXPANDER1;
     vista.zoneExpanders[1].expansionAddr=ZONEEXPANDER2;
     vista.zoneExpanders[2].expansionAddr=ZONEEXPANDER3;
     vista.zoneExpanders[3].expansionAddr=ZONEEXPANDER4;
     vista.zoneExpanders[4].expansionAddr=RELAYEXPANDER1;
     vista.zoneExpanders[5].expansionAddr=RELAYEXPANDER2;
     vista.zoneExpanders[6].expansionAddr=RELAYEXPANDER3;
     vista.zoneExpanders[7].expansionAddr=RELAYEXPANDER4;
     Serial.println(F("Vista ECP Interface is online."));
   
 }



void printPacket(const char* label,char cbuf[], int len) {

      std::string s;
      char s1[4];
       for (int c=0;c<len;c++) {
           sprintf(s1,"%02X ",cbuf[c]);
            s.append(s1);
       }
       Serial.print(label);Serial.print(": ");Serial.println(s.c_str());
}


void loop() {
  ArduinoOTA.handle();
  if (!client.connected())
      reconnect();
  client.loop();


if (!firstRun &&  vista.keybusConnected && millis() - asteriskTime > 30000 && !vista.statusFlags.armedAway && !vista.statusFlags.armedStay) {
            vista.write('*'); //send a * cmd every 30 seconds to cause panel to send fault status  when not armed
            asteriskTime=millis();

    }
   if (millis() - ledTime > 1000) {
      if (lastLedState) {
        digitalWrite(LED_BUILTIN,LOW);
        lastLedState=0;
      } else {
        digitalWrite(LED_BUILTIN,HIGH);
        lastLedState=1;
        
      }
      ledTime=millis();
   }
       
      //if data to be sent, we ensure we process it quickly to avoid delays with the F6 cmd
    sendWaitTime=millis();
    vh=vista.handle();
    while(!firstRun && vista.keybusConnected &&  vista.sendPending()) {
        if (vh || millis() - sendWaitTime > 5) break;
        vh=vista.handle();
    }

   if (vista.keybusConnected  && vh )  {
    
       if (firstRun) {
          mqttPublish(mqttStatusTopic, mqttBirthMessage);
        }
           
         
       if (DEBUG > 0 && vista.cbuf[0] && vista.newCmd) {  
            printPacket("CMD",vista.cbuf,12);
            vista.newCmd=false;
       }
        if (DEBUG > 0 && vista.newExtCmd ) {
            printPacket("EXT",vista.extcmd,12);
        }
<<<<<<< HEAD
    
    if (vista.extcmd[0]==0x9E && vista.extcmd[1] == 4 && vista.newExtCmd) {
      uint32_t device_serial = (vista.extcmd[2] << 16) + (vista.extcmd[3] << 8) + vista.extcmd[4];
      Serial.print("RFX: ");
      sprintf(rf_serial_char, "%07d", device_serial);
      Serial.print(rf_serial_char);
      Serial.print(" Device State: ");
      sprintf(vista.extcmd[5], "%02x", rf_serial_char);
      Serial.println(rf_serial_char);
      mqttRFPublish(mqttRFTopic,device_serial,rf_serial_char);
    }
=======
        
        if (vista.newExtCmd ) {
            if (DEBUG > 0)
                printPacket("EXT",vista.extcmd,12);
           vista.newExtCmd=false;
             //format: [0x98] [deviceid] [subcommand] [channel/zone] [on/off] [relaydata]
             
            
           if (vista.extcmd[0]==0x98) {
            uint8_t z=vista.extcmd[3];
            zoneState zs;
            if (vista.extcmd[2]==0xf1 && z > 0 && z <= MAX_ZONES) { // we have a zone status (zone expander address range)
              zs=vista.extcmd[4]?zopen:zclosed;
                  //only update status for zones that are not alarmed or bypassed
              if (zones[z].state != zbypass && zones[z].state != zalarm) {
                    if (zones[z].state != zs) {
                        if (zs==zopen)
                             mqttPublish(mqttZoneTopic,z,"OPEN");
                        else
                            mqttPublish(mqttZoneTopic,z,"CLOSED");
                    }
                    zones[z].time=millis();
                    zones[z].state=zs;


              }
            } else if (vista.extcmd[2]==0x00) { //relay update z = 1 to 4
                if (z > 0) {
                    char rc[2];
                    rc[0]=vista.extcmd[1];
                    rc[1]=z;
                    mqttPublish(mqttRelayTopic,rc,vista.extcmd[4]?true:false);
                    
                }
            } else if (vista.extcmd[2]==0xf7) { //30 second zone expander module status update
                   uint8_t faults=vista.extcmd[4];
                   for(int x=8;x>0;x--) {
                            z=getZoneFromChannel(vista.extcmd[1],x); //device id=extcmd[1]
                            if (!z) continue;
                            zs=faults&1?zopen:zclosed; //check first bit . lower bit = channel 8. High bit= channel 1
                            //only update status for zones that are not alarmed or bypassed
                            if (zones[z].state != zbypass && zones[z].state != zalarm) {
                                if (zones[z].state != zs) {
                                    if (zs==zopen)
                                        mqttPublish(mqttZoneTopic,z,"OPEN");
                                    else
                                        mqttPublish(mqttZoneTopic,z,"CLOSED");
                                }
                                zones[z].time=millis();
                                zones[z].state=zs;
  
                            }
                          
                            faults=faults >> 1; //get next zone status bit from field
                   }
               
            }
           }
        }
>>>>>>> a2024b8e

    if (vista.newExtCmd) vista.newExtCmd = false;

    if (!(vista.cbuf[0]==0xf7 || vista.cbuf[0]==0xf9 || vista.cbuf[0]==0xf2) ) return;
    
    
        currentSystemState=sunavailable;
        currentLightState.fire=false;
        currentLightState.trouble=false;
        currentLightState.stay=false;
        currentLightState.away=false;
        currentLightState.night=false;
        currentLightState.instant=false;
        currentLightState.bypass=false;
        currentLightState.ready=false;
        currentLightState.ac=false;
        currentLightState.chime=false;
        currentLightState.bat=false;
        currentLightState.alarm=false;
        currentLightState.check=false;
        currentLightState.canceled=false;
            memcpy(p1,vista.statusFlags.prompt,16);
            memcpy(p2,&vista.statusFlags.prompt[16],16);
            p1[16]='\0';
            p2[16]='\0';
            if (lastp1 != p1)
                mqttPublish(mqttLineTopic,1,p1);
            if (lastp2 != p2)
                mqttPublish(mqttLineTopic,2,p2);
            if (lastbeeps != vista.statusFlags.beeps){
               char tmp[4]={0};
               sprintf(tmp,"%d",vista.statusFlags.beeps);
                mqttPublish(mqttBeepTopic,tmp);
            }
            lastbeeps=vista.statusFlags.beeps;
          Serial.print("Prompt1:");Serial.println(p1);
          Serial.print("Prompt2:");Serial.println(p2);


        //publishes lrr status messages
        if ((vista.cbuf[0]==0xf9 && vista.cbuf[3]==0x58) || firstRun ) { //we show all lrr messages with type 58
            int c,q,z;
                c=vista.statusFlags.lrr.code;
                q=vista.statusFlags.lrr.qual;
                z=vista.statusFlags.lrr.zone;
   
            std::string qual;
            if ( c < 400)
                qual = (q==3)?"Cleared":"";
             else
                qual = (q==1)?"Restored":"";
            String lrrString =String(statusText(c));
       
            char uflag=lrrString[0];
            std::string uf="user";
            if (uflag=='Z') 
                uf="zone";
            sprintf(msg,"%d: %s %s %d %s",c, &lrrString[1],uf.c_str(),z,qual.c_str());
            mqttPublish(mqttLrrTopic,msg);
            
    }
      if (vista.statusFlags.armedAway || vista.statusFlags.armedStay  ) {
                if ( vista.statusFlags.night )  {
                    currentSystemState=sarmednight;
                    currentLightState.night=true;
                    currentLightState.stay=true;
                } else if (vista.statusFlags.armedAway) {
                    currentSystemState=sarmedaway;
                    currentLightState.away=true;
                } else  {
                    currentSystemState=sarmedstay;
                    currentLightState.stay=true;
                }
            } 
               
     
        // Publishes ready status
      if (vista.statusFlags.ready) {
                    currentSystemState=sdisarmed;
                    currentLightState.ready=true;
                    for (int x=1;x< MAX_ZONES+1;x++) {
                      if ((zones[x].state != zbypass && zones[x].state != zclosed) || (zones[x].state == zbypass && !vista.statusFlags.bypass)) {
                         mqttPublish(mqttZoneTopic,x,"CLOSED");
                        zones[x].state=zclosed;
                    //    setGlobalState(x,zclosed); //save to persistent storage
                        
                      }
                    }
            } 
                //system armed prompt type
            if (strstr(p1,ARMED) && vista.statusFlags.systemFlag) {
                   strncpy(systemPrompt.p1,p1,17);
                   strncpy(systemPrompt.p2,p2,17);
                   systemPrompt.time=millis();
                   systemPrompt.state=true;
            }
            //zone fire status
            if (strstr(p1,FIRE) && !vista.statusFlags.systemFlag) {
                    fireStatus.zone=vista.statusFlags.zone;
                    fireStatus.time=millis();
                    fireStatus.state=true;
                    strncpy(fireStatus.prompt,p1,17);
            }
            //zone alarm status 
            if (strstr(p1,ALARM) && !vista.statusFlags.systemFlag)    {
                    if (vista.statusFlags.zone <= MAX_ZONES) {
                        if (zones[vista.statusFlags.zone].state != zalarm)
                           // zoneStatusChangeCallback(vista.statusFlags.zone,"A");
                            mqttPublish(mqttZoneTopic,vista.statusFlags.zone,"ALARM");
                         zones[vista.statusFlags.zone].time=millis();
                         zones[vista.statusFlags.zone].state=zalarm;
                        // setGlobalState(vista.statusFlags.zone,zalarm);
                    }  else {
                        panicStatus.zone=vista.statusFlags.zone;
                        panicStatus.time=millis();
                        panicStatus.state=true;
                        strncpy(panicStatus.prompt,p1,17);
                    }
            }
            //zone check status 
            if ( strstr(p1,CHECK) && !vista.statusFlags.systemFlag)    {
                   if (zones[vista.statusFlags.zone].state != ztrouble)
                       // zoneStatusChangeCallback(vista.statusFlags.zone,"T");
                       mqttPublish(mqttZoneTopic,vista.statusFlags.zone,"TROUBLE");
                    zones[vista.statusFlags.zone].time=millis();
                    zones[vista.statusFlags.zone].state=ztrouble;
                   // setGlobalState(vista.statusFlags.zone,ztrouble);  
            }
            //zone fault status 
            if ( strstr(p1,FAULT) && !vista.statusFlags.systemFlag)    {
                   if (zones[vista.statusFlags.zone].state != zopen)
                        //zoneStatusChangeCallback(vista.statusFlags.zone,"O");
                        mqttPublish(mqttZoneTopic,vista.statusFlags.zone,"OPEN");
                   zones[vista.statusFlags.zone].time=millis();
                   zones[vista.statusFlags.zone].state=zopen;
                 //  setGlobalState(vista.statusFlags.zone,zopen);  
            }
            //zone bypass status
            if (strstr(p1,BYPAS) && !vista.statusFlags.systemFlag)    {
                  if (zones[vista.statusFlags.zone].state != zbypass) 
                       // zoneStatusChangeCallback(vista.statusFlags.zone,"B");
                       mqttPublish(mqttZoneTopic,vista.statusFlags.zone,"BYPASS");
                 // setGlobalState(vista.statusFlags.zone,zbypass);                   
                  zones[vista.statusFlags.zone].time=millis();
                  zones[vista.statusFlags.zone].state=zbypass;
            }
  
                //trouble lights 
                if ( vista.statusFlags.acLoss ) {
                     currentLightState.trouble=true;
                }  

                if (!vista.statusFlags.acPower  ) {
                    currentLightState.ac=false;
                }  

                if ( vista.statusFlags.lowBattery  ) {
                    currentLightState.bat=true;
                }           
         
        if (vista.statusFlags.fire)  {
                    currentLightState.fire=true;
                    currentSystemState=striggered;
                } 
        if ( vista.statusFlags.inAlarm ) {
                     currentSystemState=striggered;
                     currentLightState.alarm=true;
        }  
          if ( vista.statusFlags.chime ) {
                     currentLightState.chime=true;
        }  
          if ( vista.statusFlags.entryDelay ) {
                     currentLightState.instant=true;
        }  
          if ( vista.statusFlags.bypass ) {
                     currentLightState.bypass=true;
        }  
          if ( vista.statusFlags.chime ) {
                     currentLightState.chime=true;
        }  
          if ( vista.statusFlags.chime ) {
                     currentLightState.chime=true;
        }  
          if ( vista.statusFlags.fault ) {
                     currentLightState.check=true;
        }  
          if ( vista.statusFlags.instant ) {
                     currentLightState.instant=true;
        }  

        //system status message
          if (currentSystemState != previousSystemState)
            switch (currentSystemState) {
              
                case striggered:mqttPublish(mqttSystemStatusTopic,STATUS_TRIGGERED ); break;
                case sarmedaway: mqttPublish(mqttSystemStatusTopic,STATUS_ARMED );break;
                case sarmednight: mqttPublish(mqttSystemStatusTopic,STATUS_NIGHT );break;
                case sarmedstay: mqttPublish(mqttSystemStatusTopic,STATUS_STAY );break;
                case sunavailable: mqttPublish(mqttSystemStatusTopic,STATUS_NOT_READY );break;
                case sdisarmed: mqttPublish(mqttSystemStatusTopic,STATUS_OFF );break;
                default:  mqttPublish(mqttSystemStatusTopic,STATUS_NOT_READY ); 
                
            }
       
            //publish status on change only - keeps api traffic down
            if (currentLightState.fire != previousLightState.fire) 
                //statusChangeCallback(sfire,currentLightState.fire );
                mqttPublish(mqttStatusTopic,"FIRE",currentLightState.fire ); 
            if (currentLightState.alarm != previousLightState.alarm) 
              mqttPublish(mqttStatusTopic,"ALARM",currentLightState.alarm ); 
                //statusChangeCallback(salarm,currentLightState.alarm);
              
            if (currentLightState.trouble != previousLightState.trouble) 
               mqttPublish(mqttStatusTopic,"TROUBLE",currentLightState.trouble ); 
                //statusChangeCallback(strouble,currentLightState.trouble);
            if (currentLightState.chime != previousLightState.chime) 
               // statusChangeCallback(schime,currentLightState.chime);   
                  mqttPublish(mqttStatusTopic,"CHIME",currentLightState.chime );          
            if (currentLightState.away != previousLightState.away) {
               // statusChangeCallback(sarmedaway,currentLightState.away);  
                  mqttPublish(mqttStatusTopic,"AWAY",currentLightState.away ); 

            }
            if (currentLightState.ac != previousLightState.ac) 
                mqttPublish(mqttStatusTopic,"AC",currentLightState.ac);
            if (currentLightState.stay != previousLightState.stay) {
                mqttPublish(mqttStatusTopic,"STAY",currentLightState.stay);
                
            }
            if (currentLightState.night != previousLightState.night) 
               mqttPublish(mqttStatusTopic,"NIGHT",currentLightState.night); 
            if (currentLightState.instant != previousLightState.instant) 
                mqttPublish(mqttStatusTopic,"INST",currentLightState.instant);               
            if (currentLightState.bat != previousLightState.bat) 
                mqttPublish(mqttStatusTopic,"BATTERY",currentLightState.bat); 
            if (currentLightState.bypass != previousLightState.bypass) 
                mqttPublish(mqttStatusTopic,"BYPASS",currentLightState.bypass);            
            if (currentLightState.ready != previousLightState.ready) 
                mqttPublish(mqttStatusTopic,"READY",currentLightState.ready);
   
            //clear alarm statuses  when timer expires
            if ((millis() - fireStatus.time) > TTL) fireStatus.state=false;
            if ((millis() - panicStatus.time) > TTL) panicStatus.state=false;
            if ((millis() - systemPrompt.time) > TTL) systemPrompt.state=false;


             //clears restored zones after timeout
            for(int x=1;x<MAX_ZONES+1;x++) {
                if ( ((zones[x].state != zbypass && zones[x].state != zclosed ) ||  (zones[x].state == zbypass && !vista.statusFlags.bypass)) && (millis() - zones[x].time) > TTL ) {
                   mqttPublish(mqttZoneTopic,x,"CLOSED");
                    zones[x].state=zclosed;
                       // setGlobalState(x,zclosed);
                }
            }

     
            
            previousSystemState=currentSystemState;
            previousLightState=currentLightState;
            previousLrr=lrr;
            
            if (strstr(vista.statusFlags.prompt,"Hit *")) 
               vista.write('*');


            firstRun=false;

  }
    

}


void set_zone_fault (int zone, bool fault) {
  
  vista.setExpFault(zone,fault);
  
}

uint8_t getZoneFromChannel(uint8_t deviceAddress,uint8_t channel) {
    
        switch (deviceAddress) {
          case 7: return channel + 8;
          case 8: return channel + 16;
          case 9: return channel + 24;
          case 10: return channel + 32;
          case 11: return channel + 40;
          default: return 0;
        }

}
void set_keypad_address(int addr) {
    if (addr > 0 and addr < 24)
            vista.setKpAddr(addr);
}

long int toInt(const char * s){
    char * p ;
   long int li=strtol(s, &p, 10) ;
   return li;
}
// Handles messages received in the mqttSubscribeTopic
void mqttCallback(char* topic, byte* payload, unsigned int length) {

  String topicStr = topic; 
  String payloadStr = String(( char *) payload);
  payload[length]='\0';
  
  
  Serial.println( "mqtt_callback - message arrived - topic [" + topicStr + 
                  "] payload [" + payloadStr + "]" );

  byte payloadIndex = 0;
  /*
mqttCmdSubscribeTopic = "vista/Set/Cmd";            // Receives messages to write to the panel
mqttKeypadSubscribeTopic = "vista/Set/Keypad";            // Receives messages to write to the panel
mqttFaultOnSubscribeTopic = "vista/Set/Fault/On";            // Receives messages to write to the panel
mqttFaultOffSubscribeTopic = "vista/Set/Fault/Off";            // Receives messages to write to the panel
*/
 if (strcmp(topic,mqttKeypadSubscribeTopic) == 0) {
   int kp=toInt((char*)payload);
   if (kp > 0)
    set_keypad_address(kp);
 } 

 else  if (strcmp(topic,mqttFaultOnSubscribeTopic) == 0) {
   int zone=toInt((char *)payload);
   if (zone > 0)
    set_zone_fault(zone,1);
 } 

 else  if (strcmp(topic,mqttFaultOffSubscribeTopic) == 0) {
   int zone=toInt((char*)payload);
   if (zone > 0)
    set_zone_fault(zone,0);
 } 
 else  if (strcmp(topic,mqttCmdSubscribeTopic) == 0) {
   

  // command
  if (payload[payloadIndex] == '!'  ) {
      Serial.print("send command");Serial.print((char *) &payload[1]);
      vista.write((char *) &payload[1]);
  }
  // Arm stay
  else if (payload[payloadIndex] == 'S' && !vista.statusFlags.armedStay && !vista.statusFlags.armedAway) {
   vista.write(accessCode);
   vista.write("3");                            // Virtual keypad arm stay
  }

   //Arm away
  else if (payload[payloadIndex] == 'A' && !vista.statusFlags.armedStay && !vista.statusFlags.armedAway) {
      vista.write(accessCode);
     vista.write("2");                            // Virtual keypad arm away
  }

  // Arm night
  else if (payload[payloadIndex] == 'N' && !vista.statusFlags.armedStay && !vista.statusFlags.armedAway) {
          vista.write(accessCode);
          vista.write("33");
  }

  // Disarm
  else if (payload[payloadIndex] == 'D' ) {
    if (length > 4) {
      vista.write((char *) &payload[1]); //write code
      vista.write('1'); //disarm
    }
  }
 }
}


void reconnect() {
// Loop until we're reconnected
while (!client.connected()) {
Serial.print("********** Attempting MQTT connection...");
// Attempt to connect
if (client.connect(mqttClientName,mqttUsername,mqttPassword,mqttStatusTopic,0,true,mqttLwtMessage)) {
Serial.println("-> MQTT client connected");
 client.subscribe(mqttCmdSubscribeTopic);
 client.subscribe(mqttKeypadSubscribeTopic);
 client.subscribe(mqttFaultOnSubscribeTopic);
 client.subscribe(mqttFaultOffSubscribeTopic); 
 
} else {
Serial.print("failed, rc=");
Serial.print(client.state());
Serial.println("-> try again in 5 seconds");
// Wait 5 seconds before retrying
delay(5000);
}
}
}



void mqttPublish(const char * publishTopic, const char * value ) {  

   client.publish(publishTopic, value);  
                 
}


void mqttPublish(const char * topic,uint8_t srcNumber , const char * value ) {  


   char publishTopic[strlen(topic) + 2];
   char dstNumber[2];
   strcpy(publishTopic,topic);
   itoa(srcNumber, dstNumber, 10);
   strcat(publishTopic,"/");
   strcat(publishTopic, dstNumber);
   client.publish(publishTopic, value);  
   
 
                
}

void mqttRFPublish(const char * topic,uint32_t srcNumber , char * value ) {  


   char publishTopic[strlen(topic) + 10];
   char dstNumber[9];
   strcpy(publishTopic,topic);
   sprintf(dstNumber,"%03d-%04d",srcNumber/10000,srcNumber%10000);
   strcat(publishTopic,"/");
   strcat(publishTopic, dstNumber);
   client.publish(publishTopic, value);  
   
 
                
}

void mqttPublish(const char * topic,const char* source , bool vValue ) {  

   const char* value=vValue?"ON":"OFF";
   char publishTopic[strlen(topic) + 8];
   strcpy(publishTopic,topic);
   strcat(publishTopic,"/");
   strcat(publishTopic,source);
   client.publish(publishTopic, value);  
                 
}

void mqttPublish(const char * topic,char* source , const char * value ) {  

   char publishTopic[strlen(topic) + 5];
   strcpy(publishTopic,topic);
   strcat(publishTopic,"/");
   strcat(publishTopic,source);
   client.publish(publishTopic, value);  
                 
}


const __FlashStringHelper *statusText(int statusCode)
{
    switch (statusCode) {

case 100: return F("ZMedical");
case 101: return F("ZPersonal Emergency");
case 102: return F("ZFail to report in");
case 110: return F("ZFire");
case 111: return F("ZSmoke");
case 112: return F("ZCombustion");
case 113: return F("ZWater Flow");
case 114: return F("ZHeat");
case 115: return F("ZPull Station");
case 116: return F("ZDuct");
case 117: return F("ZFlame");
case 118: return F("ZNear Alarm");
case 120: return F("ZPanic");
case 121: return F("UDuress");
case 122: return F("ZSilent");
case 123: return F("ZAudible");
case 124: return F("ZDuress – Access granted");
case 125: return F("ZDuress – Egress granted");
case 126: return F("UHoldup suspicion print");
case 127: return F("URemote Silent Panic");
case 129: return F("ZPanic Verifier");
case 130: return F("ZBurglary");
case 131: return F("ZPerimeter");
case 132: return F("ZInterior");
case 133: return F("Z24 Hour (Safe)");
case 134: return F("ZEntry/Exit");
case 135: return F("ZDay/Night");
case 136: return F("ZOutdoor");
case 137: return F("ZTamper");
case 138: return F("ZNear alarm");
case 139: return F("ZIntrusion Verifier");
case 140: return F("ZGeneral Alarm");
case 141: return F("ZPolling loop open");
case 142: return F("ZPolling loop short");
case 143: return F("ZExpansion module failure");
case 144: return F("ZSensor tamper");
case 145: return F("ZExpansion module tamper");
case 146: return F("ZSilent Burglary");
case 147: return F("ZSensor Supervision Failure");
case 150: return F("Z24 Hour NonBurglary");
case 151: return F("ZGas detected");
case 152: return F("ZRefrigeration");
case 153: return F("ZLoss of heat");
case 154: return F("ZWater Leakage");


case 155: return F("ZFoil Break");
case 156: return F("ZDay Trouble");
case 157: return F("ZLow bottled gas level");
case 158: return F("ZHigh temp");
case 159: return F("ZLow temp");
case 160: return F("ZAwareness Zone Response");
case 161: return F("ZLoss of air flow");
case 162: return F("ZCarbon Monoxide detected");
case 163: return F("ZTank level");
case 168: return F("ZHigh Humidity");
case 169: return F("ZLow Humidity");
case 200: return F("ZFire Supervisory");
case 201: return F("ZLow water pressure");
case 202: return F("ZLow CO2");
case 203: return F("ZGate valve sensor");
case 204: return F("ZLow water level");
case 205: return F("ZPump activated");
case 206: return F("ZPump failure");
case 300: return F("ZSystem Trouble");
case 301: return F("ZAC Loss");
case 302: return F("ZLow system battery");
case 303: return F("ZRAM Checksum bad");
case 304: return F("ZROM checksum bad");
case 305: return F("ZSystem reset");
case 306: return F("ZPanel programming changed");
case 307: return F("ZSelftest failure");
case 308: return F("ZSystem shutdown");
case 309: return F("ZBattery test failure");
case 310: return F("ZGround fault");
case 311: return F("ZBattery Missing/Dead");
case 312: return F("ZPower Supply Overcurrent");
case 313: return F("UEngineer Reset");
case 314: return F("ZPrimary Power Supply Failure");

case 315: return F("ZSystem Trouble");
case 316: return F("ZSystem Tamper");


case 317: return F("ZControl Panel System Tamper");
case 320: return F("ZSounder/Relay");
case 321: return F("ZBell 1");
case 322: return F("ZBell 2");
case 323: return F("ZAlarm relay");
case 324: return F("ZTrouble relay");
case 325: return F("ZReversing relay");
case 326: return F("ZNotification Appliance Ckt. # 3");
case 327: return F("ZNotification Appliance Ckt. #4");
case 330: return F("ZSystem Peripheral trouble");
case 331: return F("ZPolling loop open");
case 332: return F("ZPolling loop short");
case 333: return F("ZExpansion module failure");
case 334: return F("ZRepeater failure");
case 335: return F("ZLocal printer out of paper");
case 336: return F("ZLocal printer failure");
case 337: return F("ZExp. Module DC Loss");
case 338: return F("ZExp. Module Low Batt.");
case 339: return F("ZExp. Module Reset");
case 341: return F("ZExp. Module Tamper");
case 342: return F("ZExp. Module AC Loss");
case 343: return F("ZExp. Module selftest fail");
case 344: return F("ZRF Receiver Jam Detect");

case 345: return F("ZAES Encryption disabled/ enabled");
case 350: return F("ZCommunication  trouble");
case 351: return F("ZTelco 1 fault");
case 352: return F("ZTelco 2 fault");
case 353: return F("ZLong Range Radio xmitter fault");
case 354: return F("ZFailure to communicate event");
case 355: return F("ZLoss of Radio supervision");
case 356: return F("ZLoss of central polling");
case 357: return F("ZLong Range Radio VSWR problem");
case 358: return F("ZPeriodic Comm Test Fail /Restore");

case 359: return F("Z");



case 360: return F("ZNew Registration");
case 361: return F("ZAuthorized  Substitution Registration");
case 362: return F("ZUnauthorized  Substitution Registration");
case 365: return F("ZModule Firmware Update Start/Finish");
case 366: return F("ZModule Firmware Update Failed");


case 370: return F("ZProtection loop");
case 371: return F("ZProtection loop open");
case 372: return F("ZProtection loop short");
case 373: return F("ZFire trouble");
case 374: return F("ZExit error alarm (zone)");
case 375: return F("ZPanic zone trouble");
case 376: return F("ZHoldup zone trouble");
case 377: return F("ZSwinger Trouble");
case 378: return F("ZCrosszone Trouble");

case 380: return F("ZSensor trouble");
case 381: return F("ZLoss of supervision  RF");
case 382: return F("ZLoss of supervision  RPM");
case 383: return F("ZSensor tamper");
case 384: return F("ZRF low battery");
case 385: return F("ZSmoke detector Hi sensitivity");
case 386: return F("ZSmoke detector Low sensitivity");
case 387: return F("ZIntrusion detector Hi sensitivity");
case 388: return F("ZIntrusion detector Low sensitivity");
case 389: return F("ZSensor selftest failure");
case 391: return F("ZSensor Watch trouble");
case 392: return F("ZDrift Compensation Error");
case 393: return F("ZMaintenance Alert");
case 394: return F("ZCO Detector needs replacement");
case 400: return F("UOpen/Close");
case 401: return F("UO/C by user");
case 402: return F("UGroup O/C");
case 403: return F("UAutomatic O/C");
case 404: return F("ULate to O/C (Note: use 453 or 454 instead )");
case 405: return F("UDeferred O/C (Obsolete do not use )");
case 406: return F("UCancel");
case 407: return F("URemote arm/disarm");
case 408: return F("UQuick arm");
case 409: return F("UKeyswitch O/C");
case 411: return F("UCallback request made");
case 412: return F("USuccessful  download/access");
case 413: return F("UUnsuccessful access");
case 414: return F("USystem shutdown command received");
case 415: return F("UDialer shutdown command received");


case 416: return F("ZSuccessful Upload");
case 418: return F("URemote Cancel");
case 419: return F("URemote Verify");
case 421: return F("UAccess denied");
case 422: return F("UAccess report by user");
case 423: return F("ZForced Access");
case 424: return F("UEgress Denied");
case 425: return F("UEgress Granted");
case 426: return F("ZAccess Door propped open");
case 427: return F("ZAccess point Door Status Monitor trouble");
case 428: return F("ZAccess point Request To Exit trouble");
case 429: return F("UAccess program mode entry");
case 430: return F("UAccess program mode exit");
case 431: return F("UAccess threat level change");
case 432: return F("ZAccess relay/trigger fail");
case 433: return F("ZAccess RTE shunt");
case 434: return F("ZAccess DSM shunt");
case 435: return F("USecond Person Access");
case 436: return F("UIrregular Access");
case 441: return F("UArmed STAY");
case 442: return F("UKeyswitch Armed STAY");
case 443: return F("UArmed with System Trouble Override");
case 450: return F("UException O/C");
case 451: return F("UEarly O/C");
case 452: return F("ULate O/C");
case 453: return F("UFailed to Open");
case 454: return F("UFailed to Close");
case 455: return F("UAutoarm Failed");
case 456: return F("UPartial Arm");
case 457: return F("UExit Error (user)");
case 458: return F("UUser on Premises");
case 459: return F("URecent Close");
case 461: return F("ZWrong Code Entry");
case 462: return F("ULegal Code Entry");
case 463: return F("URearm after Alarm");
case 464: return F("UAutoarm Time Extended");
case 465: return F("ZPanic Alarm Reset");
case 466: return F("UService On/Off Premises");


case 501: return F("ZAccess reader disable");
case 520: return F("ZSounder/Relay  Disable");
case 521: return F("ZBell 1 disable");
case 522: return F("ZBell 2 disable");
case 523: return F("ZAlarm relay disable");
case 524: return F("ZTrouble relay disable");
case 525: return F("ZReversing relay disable");
case 526: return F("ZNotification Appliance Ckt. # 3 disable");
case 527: return F("ZNotification Appliance Ckt. # 4 disable");
case 531: return F("ZModule Added");
case 532: return F("ZModule Removed");
case 551: return F("ZDialer disabled");
case 552: return F("ZRadio transmitter disabled");
case 553: return F("ZRemote  Upload/Download disabled");
case 570: return F("ZZone/Sensor bypass");
case 571: return F("ZFire bypass");
case 572: return F("Z24 Hour zone bypass");
case 573: return F("ZBurg. Bypass");
case 574: return F("UGroup bypass");
case 575: return F("ZSwinger bypass");
case 576: return F("ZAccess zone shunt");
case 577: return F("ZAccess point bypass");
case 578: return F("ZVault Bypass");
case 579: return F("ZVent Zone Bypass");
case 601: return F("ZManual trigger test report");
case 602: return F("ZPeriodic test report");
case 603: return F("ZPeriodic RF transmission");
case 604: return F("UFire test");
case 605: return F("ZStatus report to follow");
case 606: return F("ZListenin to follow");
case 607: return F("UWalk test mode");
case 608: return F("ZPeriodic test  System Trouble Present");
case 609: return F("ZVideo Xmitter active");
case 611: return F("ZPoint tested OK");
case 612: return F("ZPoint not tested");
case 613: return F("ZIntrusion Zone Walk Tested");
case 614: return F("ZFire Zone Walk Tested");
case 615: return F("ZPanic Zone Walk Tested");
case 616: return F("ZService Request");
case 621: return F("ZEvent Log reset");
case 622: return F("ZEvent Log 50% full");
case 623: return F("ZEvent Log 90% full");
case 624: return F("ZEvent Log overflow");
case 625: return F("UTime/Date reset");
case 626: return F("ZTime/Date inaccurate");
case 627: return F("ZProgram mode entry");


case 628: return F("ZProgram mode exit");
case 629: return F("Z32 Hour Event log marker");
case 630: return F("ZSchedule change");
case 631: return F("ZException schedule change");
case 632: return F("ZAccess schedule change");
case 641: return F("ZSenior Watch Trouble");
case 642: return F("ULatchkey Supervision");
case 643: return F("ZRestricted Door Opened");
case 645: return F("ZHelp Arrived");
case 646: return F("ZAddition Help Needed");
case 647: return F("ZAddition Help Cancel");
case 651: return F("ZReserved for Ademco Use");
case 652: return F("UReserved for Ademco Use");
case 653: return F("UReserved for Ademco Use");
case 654: return F("ZSystem Inactivity");
case 655: return F("UUser Code X modified by Installer");
case 703: return F("ZAuxiliary #3");
case 704: return F("ZInstaller Test");
case 750: return F("ZUser Assigned");
case 751: return F("ZUser Assigned");
case 752: return F("ZUser Assigned");
case 753: return F("ZUser Assigned");
case 754: return F("ZUser Assigned");
case 755: return F("ZUser Assigned");
case 756: return F("ZUser Assigned");
case 757: return F("ZUser Assigned");
case 758: return F("ZUser Assigned");
case 759: return F("ZUser Assigned");
case 760: return F("ZUser Assigned");
case 761: return F("ZUser Assigned");
case 762: return F("ZUser Assigned");
case 763: return F("ZUser Assigned");
case 764: return F("ZUser Assigned");
case 765: return F("ZUser Assigned");
case 766: return F("ZUser Assigned");
case 767: return F("ZUser Assigned");
case 768: return F("ZUser Assigned");
case 769: return F("ZUser Assigned");
case 770: return F("ZUser Assigned");
case 771: return F("ZUser Assigned");
case 772: return F("ZUser Assigned");
case 773: return F("ZUser Assigned");
case 774: return F("ZUser Assigned");
case 775: return F("ZUser Assigned");
case 776: return F("ZUser Assigned");
case 777: return F("ZUser Assigned");
case 778: return F("ZUser Assigned");
case 779: return F("ZUser Assigned");
case 780: return F("ZUser Assigned");
case 781: return F("ZUser Assigned");
case 782: return F("ZUser Assigned");
case 783: return F("ZUser Assigned");
case 784: return F("ZUser Assigned");
case 785: return F("ZUser Assigned");
case 786: return F("ZUser Assigned");
case 787: return F("ZUser Assigned");
case 788: return F("ZUser Assigned");
case 789: return F("ZUser Assigned");


case 796: return F("ZUnable to output signal (Derived Channel)");
case 798: return F("ZSTU Controller down (Derived Channel)");
case 900: return F("ZDownload Abort");
case 901: return F("ZDownload Start/End");
case 902: return F("ZDownload Interrupted");
case 903: return F("ZDevice Flash Update Started/ Completed");
case 904: return F("ZDevice Flash Update Failed");
case 910: return F("ZAutoclose with Bypass");
case 911: return F("ZBypass Closing");
case 912: return F("ZFire Alarm Silence");
case 913: return F("USupervisory Point test Start/End");
case 914: return F("UHoldup test Start/End");
case 915: return F("UBurg. Test Print Start/End");
case 916: return F("USupervisory Test Print Start/End");
case 917: return F("ZBurg. Diagnostics Start/End");
case 918: return F("ZFire Diagnostics Start/End");
case 919: return F("ZUntyped diagnostics");
case 920: return F("UTrouble Closing (closed with burg. during exit)");
case 921: return F("UAccess Denied Code Unknown");
case 922: return F("ZSupervisory Point Alarm");
case 923: return F("ZSupervisory Point Bypass");
case 924: return F("ZSupervisory Point Trouble");
case 925: return F("ZHoldup Point Bypass");
case 926: return F("ZAC Failure for 4 hours");
case 927: return F("ZOutput Trouble");
case 928: return F("UUser code for event");
case 929: return F("ULogoff");
case 954: return F("ZCS Connection Failure");
case 961: return F("ZRcvr Database Connection Fail/Restore");
case 962: return F("ZLicense Expiration Notify");
case 999: return F("Z1 and 1/3 Day No Read Log");
default: return F("ZUnknown");
    }
}<|MERGE_RESOLUTION|>--- conflicted
+++ resolved
@@ -160,11 +160,8 @@
 // MQTT topics - match to Home Assistant's configuration.yaml
 const char* mqttClientName = "vistaECPInterface";
 const char* mqttZoneTopic = "vista/Get/Zone";            // Sends zone status per zone: vista/Get/Zone1 ... vista/Get/Zone64
-<<<<<<< HEAD
 const char* mqttRFTopic = "vista/Get/RF";            // Sends rf data per serial: vista/Get/RF/Serial
-=======
 const char* mqttRelayTopic = "vista/Get/Relay";            // Sends zone status per zone: vista/Get/Zone1 ... vista/Get/Zone64
->>>>>>> a2024b8e
 const char* mqttFireTopic = "vista/Get/Fire";            // Sends fire status per partition: vista/Get/Fire1 ... vista/Get/Fire8
 const char* mqttTroubleTopic = "vista/Get/Trouble";      // Sends trouble status
 const char* mqttSystemStatusTopic = "vista/Get/SystemStatus";            // Sends online/offline status
@@ -431,20 +428,6 @@
         if (DEBUG > 0 && vista.newExtCmd ) {
             printPacket("EXT",vista.extcmd,12);
         }
-<<<<<<< HEAD
-    
-    if (vista.extcmd[0]==0x9E && vista.extcmd[1] == 4 && vista.newExtCmd) {
-      uint32_t device_serial = (vista.extcmd[2] << 16) + (vista.extcmd[3] << 8) + vista.extcmd[4];
-      Serial.print("RFX: ");
-      sprintf(rf_serial_char, "%07d", device_serial);
-      Serial.print(rf_serial_char);
-      Serial.print(" Device State: ");
-      sprintf(vista.extcmd[5], "%02x", rf_serial_char);
-      Serial.println(rf_serial_char);
-      mqttRFPublish(mqttRFTopic,device_serial,rf_serial_char);
-    }
-=======
-        
         if (vista.newExtCmd ) {
             if (DEBUG > 0)
                 printPacket("EXT",vista.extcmd,12);
@@ -500,10 +483,18 @@
                             faults=faults >> 1; //get next zone status bit from field
                    }
                
+            } else if (vista.extcmd[0]==0x9E && vista.extcmd[1] == 4) {
+              uint32_t device_serial = (vista.extcmd[2] << 16) + (vista.extcmd[3] << 8) + vista.extcmd[4];
+              Serial.print("RFX: ");
+              sprintf(rf_serial_char, "%07d", device_serial);
+              Serial.print(rf_serial_char);
+              Serial.print(" Device State: ");
+              sprintf(vista.extcmd[5], "%02x", rf_serial_char);
+              Serial.println(rf_serial_char);
+              mqttRFPublish(mqttRFTopic,device_serial,rf_serial_char);
             }
            }
         }
->>>>>>> a2024b8e
 
     if (vista.newExtCmd) vista.newExtCmd = false;
 
